--- conflicted
+++ resolved
@@ -5,11 +5,7 @@
 
 import numpy as np
 import torch
-<<<<<<< HEAD
 import torch.distributed as dist
-=======
-
->>>>>>> 67022783
 from scipy.spatial.distance import cdist
 from sklearn.cluster import MiniBatchKMeans
 from tifffile import imwrite
