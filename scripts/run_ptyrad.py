# Python script to run PtyRAD
# Updated by Chia-Hao Lee on 2024.08.31

import argparse
import sys

import torch
import torch.distributed as dist
dist.init_process_group(backend='gloo')

# GPUID = 0
# DEVICE = torch.device("cuda:" + str(GPUID))
# print("Execution device: ", DEVICE)
print('PyTorch version: ', torch.__version__)
print('CUDA available: ', torch.cuda.is_available())
print('CUDA version: ', torch.version.cuda)
print('CUDA device count: ', torch.cuda.device_count())
print('CUDA device: ', [torch.cuda.get_device_name(d) for d in [d for d in range(torch.cuda.device_count())]])

PATH_TO_PTYRAD = "H://workspace/ptyrad"  # Change this for the ptyrad package path
sys.path.append(PATH_TO_PTYRAD)
from ptyrad.data_io import load_params  # noqa: E402
from ptyrad.reconstruction import PtyRADSolver  # noqa: E402

if __name__ == "__main__":
    # Example usage
    # python ./scripts/run_ptyrad.py --params_path "params/tBL_WSe2.yml"
       
    parser = argparse.ArgumentParser(
        description="Run PtyRAD", formatter_class=argparse.ArgumentDefaultsHelpFormatter
    )
    parser.add_argument("--params_path", type=str, required=True)
    args = parser.parse_args()

    params = load_params(args.params_path)
<<<<<<< HEAD
    ptycho_solver = PtyRADSolver(
        params, if_hypertune=args.hypertune, if_quiet=args.quiet
    )
=======
    ptycho_solver = PtyRADSolver(params, device=DEVICE)
>>>>>>> 82fb6e51
    ptycho_solver.run()<|MERGE_RESOLUTION|>--- conflicted
+++ resolved
@@ -33,11 +33,5 @@
     args = parser.parse_args()
 
     params = load_params(args.params_path)
-<<<<<<< HEAD
-    ptycho_solver = PtyRADSolver(
-        params, if_hypertune=args.hypertune, if_quiet=args.quiet
-    )
-=======
     ptycho_solver = PtyRADSolver(params, device=DEVICE)
->>>>>>> 82fb6e51
     ptycho_solver.run()