{
 "cells": [
  {
   "cell_type": "markdown",
   "metadata": {},
   "source": [
    " # Detailed walk through for PtyRAD\n",
    "\n",
    " Chia-Hao Lee\n",
    "\n",
    "cl2696@cornell.edu\n",
    "\n",
    "Updated on 2024.09.19\n",
    "\n",
    "Note: This notebook is designed for showcasing only the \"reconstruction\" mode, most of the wrapper class / functions are exposed so that you can see how it works."
   ]
  },
  {
   "cell_type": "markdown",
   "metadata": {},
   "source": [
    "# 01. Imports"
   ]
  },
  {
   "cell_type": "code",
   "execution_count": null,
   "metadata": {},
   "outputs": [],
   "source": [
    "import os\n",
    "from random import shuffle\n",
    "\n",
    "import numpy as np\n",
    "import torch\n",
    "\n",
    "GPUID = 0\n",
    "DEVICE = torch.device(\"cuda:\" + str(GPUID))\n",
    "print(\"Execution device: \", DEVICE)\n",
    "print(\"PyTorch version: \", torch.__version__)\n",
    "print(\"CUDA available: \", torch.cuda.is_available())\n",
    "print(\"CUDA version: \", torch.version.cuda)\n",
    "print(\"CUDA device:\", torch.cuda.get_device_name(GPUID))"
   ]
  },
  {
   "cell_type": "code",
   "execution_count": null,
   "metadata": {},
   "outputs": [],
   "source": [
    "work_dir = \"H:\\workspace\\ptyrad\"\n",
    "os.chdir(work_dir)\n",
    "print(\"Current working dir: \", os.getcwd())"
   ]
  },
  {
   "cell_type": "code",
   "execution_count": null,
   "metadata": {},
   "outputs": [],
   "source": [
    "from ptyrad.data_io import load_params\n",
    "from ptyrad.initialization import Initializer\n",
    "from ptyrad.models import PtychoAD\n",
    "from ptyrad.optimization import CombinedConstraint, CombinedLoss, create_optimizer\n",
    "from ptyrad.reconstruction import loss_logger, recon_step\n",
    "\n",
    "from ptyrad.utils import (\n",
    "    copy_params_to_dir,\n",
    "    get_blob_size,\n",
    "    make_batches,\n",
    "    make_output_folder,\n",
    "    parse_sec_to_time_str,\n",
    "    save_results,\n",
    "    select_scan_indices,\n",
    "    time_sync,\n",
    "    test_loss_fn,\n",
    ")\n",
    "from ptyrad.visualization import (\n",
    "    plot_forward_pass,\n",
    "    plot_pos_grouping,\n",
    "    plot_scan_positions,\n",
    "    plot_summary,\n",
    ")"
   ]
  },
  {
   "cell_type": "markdown",
   "metadata": {},
   "source": [
    "# 02. Initialize optimization"
   ]
  },
  {
   "cell_type": "code",
   "execution_count": null,
   "metadata": {},
   "outputs": [],
   "source": [
<<<<<<< HEAD
    "params_path = \"ptyrad/inputs/full_params_tSTO_04.yml\"\n",
=======
    "# exp_params = {\n",
    "#     'kv'                : 80, # type: float, unit: kV. Acceleration voltage for relativistic electron wavelength calculation\n",
    "#     'conv_angle'        : 24.9, # type: float, unit: mrad. Semi-convergence angle for probe-forming aperture\n",
    "#     'Npix'              : 128, # type: integer, unit: px (k-space). Detector pixel number, EMPAD is 128. Only supports square detector for simplicity\n",
    "#     'dx_spec'           : 0.1494, # type: float, unit: Ang. Real space pixel size calibration at specimen plane (object, probe, and probe positions share the same pixel size)\n",
    "#     'defocus'           : 0, # type: float, unit: Ang. Defocus (-C1) aberration coefficient for the probe. Positive defocus here refers to actual underfocus or weaker lens strength following Kirkland/abtem/ptychoshelves convention\n",
    "#     'c3'                : 0, # type: float, unit: Ang. Spherical aberration coefficient (Cs) for the probe\n",
    "#     'z_distance'        : 12, # type: float, unit: Ang. Slice thickness for multislice ptychography. Typical values are between 1 to 20 Ang\n",
    "#     'Nlayer'            : 1, # type: int, unit: #. Number of slices for multislice object\n",
    "#     'N_scans'           : 16384, # type: int, unit: #. Number of probe positions (or equivalently diffraction patterns since 1 DP / position)\n",
    "#     'N_scan_slow'       : 128, # type: int, unit: #. Number of scan position along slow scan direction. Usually it's the vertical direction of acquisition GUI\n",
    "#     'N_scan_fast'       : 128, # type: int, unit: #. Number of scan position along fast scan direction. usually it's the horizontal direction of acquisition GUI\n",
    "#     'scan_step_size'    : 0.4290, # type: float, unit: Ang. Step size between probe positions in a rectangular raster scan pattern\n",
    "#     'scan_flipT'        : None, # type: None or list of 3 binary booleans (0 or 1) as [flipup, fliplr, transpose] just like PtychoShleves. Default value is None or equivalently [0,0,0]. This applies additional flip and transpose to initialized scan patterns. Note that modifing 'scan_flipT' would change the image orientation, so it's recommended to set this to None, and only use 'meas_flipT' to get the orientation correct\n",
    "#     'scan_affine'       : None, # type: None or list of 4 floats as [scale, asymmetry, rotation, shear] just like PtychoShleves. Default is None or equivalently [1,0,0,0], rotation and shear are in unit of degree. This applies additional affine transformation to initialized scan patterns to correct sample drift and imperfect scan coils\n",
    "#     'scan_rand_std'     : 0.15, # type: None or float, unit: px (real space). Randomize the initial guess of scan positions with Gaussian distributed displacement (std in px) to reduce raster grid pathology\n",
    "#     'omode_max'         : 1, # type: int, unit: #. Maximum number of mixed object modes. Set to omode_max = 1 for single object state, omode_max > 1 for mixed-state object during initialization. For simulated initial object, it'll be generated with the specified number of object modes. For loaded object, the omode dimension would be capped at this number\n",
    "#     'omode_init_occu'   : {'occu_type': 'uniform', 'init_occu': None}, # type: dict. Occupancy type and value for mixed-object modes. Typically we do 'uniform' for frozen phonon like configurations as {'occu_type': 'uniform', 'init_occu': None}. 'occu_type' can be either 'uniform' or 'custom', if 'custom', pass in the desired occupancy as an array to 'init_occu'\n",
    "#     'pmode_max'         : 6, # type: int, unit: #. Maximum number of mixed probe modes. Set to pmode_max = 1 for single probe state, pmode_max > 1 for mixed-state probe during initialization. For simulated initial object, it'll be generated with the specified number of probe modes. For loaded probe, the pmode dimension would be capped at this number\n",
    "#     'pmode_init_pows'   : [0.02], # type: list of 1 or a few (pmode_max) floats. Initial power for each additional probe modes. If set at [0.02], all additional probe modes would contain 2% of the total intensity. sum(pmode_init_pows) must be 1 if more than len(pmode_init_pows) > 1. See 'utils.make_mixed_probe' for more details\n",
    "#     'probe_permute'     : None, # type: None or list of int. This applies additional permutation (reorder axes) for the initialized probe. The syntax is the same as np.transpose()\n",
    "#     'meas_permute'           : None, # type: None or list of ints. This applies additional permutation (reorder axes) for the initialized diffraction patterns. The syntax is the same as np.transpose()\n",
    "#     'meas_reshape'           : None, # type: None or list of 3 ints. This applies additional reshaping (rearrange elements) for the initialized diffraction patterns. The syntax is the same as np.reshape(). This is commonly needed to convert the 4D diffraction dataset (Ry,Rx,ky,kx) into 3D (N_scans,ky,kx)\n",
    "#     'meas_flipT'             : [1,0,0], # type: None or list of 3 binary booleans (0 or 1) as [flipup, fliplr, transpose] just like PtychoShleves. Default is None or [0,0,0] but you may need to find the correct flip and transpose to match your dataset configuration. This applies additional flip and transpose to initialized diffraction patterns. It's suggested to use 'meas_flipT' to correct the dataset orientation and this is the only orientaiton-related value attached to output reconstruction folder name\n",
    "#     'meas_crop'              : None, # type: None or (4,2) nested list of ints as [[scan_slow_start, scan_slow_end], [scan_fast_start, scan_fast_end], [ky_start, ky_end], [kx_start, kx_end]]. This applies additional cropping to the 4D dataset in both real and k-space. This is useful for reconstrucing a subset of real-space probe positions, or to crop the kMax of diffraction patterns. The syntax follows conventional numpy indexing so the upper bound is not included\n",
    "#     'meas_resample'          : None, # type: None or list of 2 floats as [ky_zoom, kx_zoom]. This applies additional resampling of initialized diffraction patterns along ky and kx directions. This is useful for changing the k-space sampling of diffraction patterns. See scipy.ndimage.zoom for more details\n",
    "#     'meas_add_source_size'   : None, # type: None or float, unit: Ang. This adds additional spatial partial coherence to diffraction patterns by applying Gaussian blur along scan directions. The provided value is used as the std (sigma) for the Gaussian blurring kernel in real space. Note that FWHM ~ 2.355 std, so a std of 0.34 Ang is equivalent to a source size (FWHM) of 0.8 Ang\n",
    "#     'meas_add_detector_blur' : None, # type: None or float, unit: px (k-space). This adds additional detector blur to diffraction patterns to emulate the PSF on detector. The provided value is used as the std (sigma) for the Gaussian blurring kernel in k-space. Note that this is applied to the \"measured\", or \"ground truth\" diffraction pattern and is different from 'model_params['detector_blur_std']' that applies to the forward simulated diffraction pattern\n",
    "#     'meas_add_poisson_noise' : None, # type: None or float, unit: electrons/Ang^2. This applies additional Poisson noise to diffraction patterns to emulate the Poisson statistics of electron dose. This is useful when you have a noise-free simulated dataset and want to try ptychographic reconstruciton at different dose conditions\n",
    "# }\n",
    "\n",
    "# source_params = {\n",
    "#     'measurements_source': 'raw', # type: str. Data type of the measurements (diffraction patterns). Currently supporting 'raw', 'hdf5', 'mat', 'tif', and 'custom'. \n",
    "#     'measurements_params': {'path': 'data/tBL_WSe2/Fig_1h_24.9mrad_Themis/scan_x128_y128.raw'}, # type: dict, or numpy array. For 'measurements_source' = 'mat', or 'hdf5', provide the 'path' and 'key' in a dict {'path': <PATH_TO_DATA>, 'key': <DATA_KEY>} to retrieve the data matrix. 'tif' would only need the {'path':<PATH_TO_DATA>}. For 'raw' you can optionally pass in 'shape':(N,height,width), 'offset':int, 'gap':int to load the .raw files from EMPAD1 and pre-processed EMPAD datasets. For example, {'path': <PATH_TO_DATA>, 'offset':0, 'gap':0} can be used to load pre-processed EMPAD2 raw dataset with no gap between binary diffraction patterns. The 'shape' will be automatically filled in from 'exp_params', while 'offset':0, and 'gap':1024 are default values for EMPAD1 datasets. For py4dstem processed diffraction patterns (hdf5), use '/datacube_root/datacube/data' for your 'key'. For 'custom' source, pass the numpy array to the 'measurements_params' entry after you load this .yml as a dict\n",
    "#     'obj_source'         : 'simu', # type: str. Data source of the object. Currently supporting 'simu', 'PtyRAD', 'PtyShv', and 'custom'\n",
    "#     'obj_params'         : None, # type: None, list of 4 ints, str, or numpy array. Parameters of the object loading/initialization. For 'simu' (simulating object), provide a list of 4 ints (omode, Nz, Ny, Nx) to specify the object shape or None to let PtyRAD determine it (None is suggested and is consistent with how PtyShv creates their initial object). For loading object from 'PtyRAD' or 'PtyShv', provide a str of <PATH_TO_RECONSTRUCTION_FILE>. For 'custom' object source, pass the 4D numpy array to the 'obj_params' entry after you load this .yml as a dict\n",
    "#     'probe_source'       : 'simu', # type: str. Data source of the probe. Currently supporting 'simu', 'PtyRAD', 'PtyShv', and 'custom'\n",
    "#     'probe_params'       : None, # type: None, dict, str, or numpy array. Parameters of the probe loading/initialization. For 'simu' (simulating probe), provide a dict of 'probe_simu_params' to specify the simulation parameters (see 'utils/make_stem_probe' for more details) or None to use only basic paramaters like kV, conv_angle, defocus and c3. For loading probe from 'PtyRAD' or 'PtyShv', provide a str of <PATH_TO_RECONSTRUCTION_FILE>. For 'custom' probe source, pass the 3D numpy array to the 'probe_params' entry after you load this .yml as a dict\n",
    "#     'pos_source'         : 'simu', # type: str. Data source of the probe positions. Currently supporting 'simu', 'PtyRAD', 'PtyShv', and 'custom'\n",
    "#     'pos_params'         : None, # # type: None, str, or numpy array. Parameters of the probe positions loading/initialization. For 'simu' (simulating probe positions), provide None and check whether you need 'scan_flipT'. The positions would be simulated based on 'N_scan_slow', 'N_scan_fast', 'scan_step_size', and 'scan_affine'. For loading probe positions from 'PtyRAD' or 'PtyShv', provide a str of <PATH_TO_RECONSTRUCTION_FILE>. For 'custom' probe position source, pass the (N_scans,2) numpy array to the 'pos_params' entry after you load this .yml as a dict\n",
    "#     'tilt_source'        : 'simu', # type: str. Data source of the object tilts. Currently supporting 'simu', 'PtyRAD', and 'custom'\n",
    "#     'tilt_params'        : {'tilt_type':'all', 'init_tilts':[[0,0]]}, # type: dict, str, or numpy array. Parameters of the object tilt loading/initialization. The object tilt is implemeted by tilted Fresnel propagator, which should be fairly accurate within 1 degree (17 mrad). For 'simu' (simulating object tilts), provide a dict as {'tilt_type':'all', 'init_tilts':[[tilt_y, tilt_x]]}. tilt_y and tilt_x are floats in unit of mrad, defaults are [[0,0]]. 'tilt_type' can be either 'all' or 'each'. 'tilt_type': 'all' will create a (1,2) tilt array specifying all positions has the same tilt as 'initial_tilts', this is a globally uniform object tilt that can be either fixed, hypertune optimized, or AD-optimized (if learning rate of 'obj_tilts' != 0). 'tilt_type': 'each' will create a (N_scans,2) tilt array that all position starts at the same 'init_tilts', but it can be later individually optimized through AD by setting learning rate of 'obj_tilts' != 0, which allows pos-dependent local object tilt correction. For loading object tilts from 'PtyRAD', provide a str of <PATH_TO_RECONSTRUCTION_FILE>. For 'custom' object tilts source, pass the (N_scans,2) or (1,2) numpy array to the 'tilt_params'. You should always provide an initial tilt guess for tilt correction either through hypertune or estimate with '/scripts/get_local_obj_tilts.ipynb' because optimizing tilts with AD from scratch would be too slow and most likely arrive at barely corrected, slice-shifted object\n",
    "# }\n",
    "\n",
    "params_path = \"params/demo/tBL_WSe2_reconstruct.yml\"\n",
>>>>>>> 82fb6e51
    "\n",
    "params              = load_params(params_path)\n",
    "exp_params          = params['exp_params']\n",
    "source_params       = params['source_params']\n",
    "hypertune_params    = params['hypertune_params'] # It's parsed but not needed in this demo notebook\n",
    "model_params        = params['model_params']\n",
    "loss_params         = params['loss_params']\n",
    "constraint_params   = params['constraint_params']\n",
    "recon_params        = params['recon_params']"
   ]
  },
  {
   "cell_type": "code",
   "execution_count": null,
   "metadata": {},
   "outputs": [],
   "source": [
    "init = Initializer(exp_params, source_params).init_all()"
   ]
  },
  {
   "cell_type": "code",
   "execution_count": null,
   "metadata": {},
   "outputs": [],
   "source": [
    "pos = init.init_variables[\"crop_pos\"] + init.init_variables[\"probe_pos_shifts\"]\n",
    "plot_scan_positions(pos, figsize=(8, 8))"
   ]
  },
  {
   "cell_type": "code",
   "execution_count": null,
   "metadata": {},
   "outputs": [],
   "source": [
    "# model_params = {\n",
    "#     'obj_preblur_std'     : None, # type: None or float, unit: px (real space). This applies Gaussian blur to the object before simulating diffraction patterns. Since the gradient would flow to the original \"object\" before blurring, it's essentially deconvolving the object with a Gaussian kernel of specified std. This sort of deconvolution can generate sharp features, but the usage is not easily justifiable so treat it carefully as a visualization exploration\n",
    "#     'detector_blur_std'   : None, # type: None or float, unit: px (k-space). This applies Gaussian blur to the forward model simulated diffraction patterns to emulate the PSF of high-energy electrons on detector for experimental data. Typical value is 0-1 px (std) based on the acceleration voltage \n",
    "#     'optimizer_params'    : {'name': 'Adam', 'configs': None, 'load_state': None}, # Support all PyTorch optimizer except LBFGS because LBFGS can't set separate learning rates for different tensors. The suggested optimizer is 'Adam' with default configs (None). You can load the previous optimizer state by passing the path of `model.pt` to `load_state`, this way you can continue previous reconstruciton smoothly without abrupt gradients. (Because lots of the optimizers are adaptive and have history-dependent learning rate manipulation, so loading the optimizer state is necessary if you want to continue the previous optimization trajectory)\n",
    "#     'update_params': {\n",
    "#         'obja'            : {'start_iter': 1, 'lr': 5.0e-4}, # object amplitude\n",
    "#         'objp'            : {'start_iter': 1, 'lr': 5.0e-4}, # object phase\n",
    "#         'obj_tilts'       : {'start_iter': None, 'lr': 0}, # object tilts\n",
    "#         'probe'           : {'start_iter': 1, 'lr': 1.0e-4},  # probe\n",
    "#         'probe_pos_shifts': {'start_iter': 1, 'lr': 5.0e-4}, # sub-px probe positions\n",
    "#     }\n",
    "# }\n",
    "\n",
    "model = PtychoAD(init.init_variables, model_params, device=DEVICE)\n",
    "optimizer = create_optimizer(model.optimizer_params, model.optimizable_params)"
   ]
  },
  {
   "cell_type": "markdown",
   "metadata": {},
   "source": [
    "## Check the forward pass"
   ]
  },
  {
   "cell_type": "code",
   "execution_count": null,
   "metadata": {},
   "outputs": [],
   "source": [
    "indices = np.random.randint(0, init.init_variables[\"N_scans\"], 2)\n",
    "dp_power = 0.5\n",
    "plot_forward_pass(model, indices, dp_power)"
   ]
  },
  {
   "cell_type": "markdown",
   "metadata": {},
   "source": [
    "## Finetune the loss params"
   ]
  },
  {
   "cell_type": "code",
   "execution_count": null,
   "metadata": {},
   "outputs": [],
   "source": [
    "# loss_params = {\n",
    "#     'loss_single': {'state': True, 'weight': 1.0, 'dp_pow': 0.5}, # NRMSE error between single simulated and experimental diffraction pattern. 'dp_pow' is commonly set at 0.5 so NRMSE(DP_sim^0.5 - DP_exp^0.5) is equivalent to the Gaussian noise model for typical dataset (dose-sufficient) under the maximum-likelihood formalism\n",
    "#     'loss_poissn': {'state': False, 'weight': 1.0, 'dp_pow': 1.0, 'eps': 1.0e-6}, # negative log likelihood between simulated and experimental diffraction pattern. 'dp_pow' is commonly set at 1 so - (DP_sim * (DP_exp) - DP_exp) is equivalent to the Poisson noise model for low dose dataset under maximum likelihood formalism. See Odstrˇcil2018 https://doi.org/10.1364/OE.26.003108 for more details\n",
    "#     'loss_pacbed': {'state': False, 'weight': 0.5, 'dp_pow': 0.2}, # NRMSE error between simulated and experimental position-averaved CBED (PACBED). Similar to 'loss_single', except that it's comparing PACBED with PACBED and mostly focusing on the diffuse background when 'dp_pow' is set at 0.2\n",
    "#     'loss_sparse': {'state': True, 'weight': 0.1, 'ln_order': 1}, # L_n norm regularization calculated for object phase. 'ln_order' means the L_n norm (|a_i^n|^(1/n)) used to regularize object phase ('objp'). Usually 'ln_order' is set at 1 for L1 norm (|a|), this promotes 0 in the objp and enhance the sparsity (i.e. discrete atoms). 'ln_order' = 2 would be equivalent to L2 norm that promotes near-0 values\n",
    "#     'loss_simlar': {'state': False, 'weight': 0.1, 'obj_type': 'both', 'scale_factor': [1,1,1], 'blur_std': 1} # std across omode dimension for obj. This promotes similarity between object modes. 'obj_type' can be either 'amplitude', 'phase', or 'both'. 'scale_factor' as (zoom_z, zoom_y, zoom_x) is used to scale the object before calculating the std, setting 'scale_factor' to [1,0.5,0.5]  is equivalent to downsampling the obj 2x along y and x directions before calculating the std, which should encourage the obj modes to keep lateral atom shifts. Similarly, 'blur_std' applies a 2D (lateral) Gaussian blur kernel with specified std to blur the obj before calculating std along omode dimension\n",
    "# }\n",
    "\n",
    "indices = np.random.randint(0, init.init_variables[\"N_scans\"], 16)\n",
    "loss_fn = CombinedLoss(loss_params, device=DEVICE)\n",
    "test_loss_fn(model, indices, loss_fn)"
   ]
  },
  {
   "cell_type": "markdown",
   "metadata": {},
   "source": [
    "# Setup the iteration-wise constraint params"
   ]
  },
  {
   "cell_type": "code",
   "execution_count": null,
   "metadata": {},
   "outputs": [],
   "source": [
    "# constraint_params = {\n",
    "#     'ortho_pmode'   : {'freq': 1}, # Apply a SVD decomposition and orthogonalization of the mixed-state probe similar to the PtychoShelves implementation (except it's vectorized in PtyRAD). Turn this on when optimizing with mixed-state probe\n",
    "#     'probe_mask_k'  : {'freq': None, 'radius': 0.22, 'width': 0.05, 'power_thresh': 0.95}, # Apply a k-space sigmoid (similar to a top-hat) probe mask that cut off spatial frequencies beyond the probe-forming aperture. This prevents the probe from absorbing the object structure in k-space. It might cause high-frequency oscillations in the real-space object if you have strong diffuse background in the diffraction pattern and did not provide mixed-object to properly reproduce it. Recommend setting it to 'None' unless you're pursuing mixed-object with more physical probes. k-radius should be larger than 2*rbf/Npix to avoid cutting out the BF disk. 'radius' and 'width' are used to define the sigmoid funciton in relative unit with kMax. See 'utils/make_sigmoid_mask' for more details. 'power_thresh' is used to specify how far into the pmode should be masked. If 'power_thresh': 0.95, the k-space mask would be applied from strongest probe modes to the one that adds uo to 95% total intensity. This promotes a more physical mixed-probe while keeping a small fraction of probe modes to absorb unexpected errors.\n",
    "#     'fix_probe_int' : {'freq': 1}, # Rescale the probe intensity to make it consistent with the total diffraction pattern intensity (so every probe electron hits on the detector). This is needed to stabilize the object amplitude update because the probe update could potentially change the total intensity. This removes the scaling constant ambiguity between probe and object, and should be applied if you're simultaneously optimizing the probe and object amplitude\n",
    "#     'obj_rblur'     : {'freq': None, 'obj_type': 'both', 'kernel_size': 5, 'std': 0.2}, # Apply a \"lateral\" 2D Gaussian blur to the object. This removes some high frequency noise in the reconstructed object and make the apperance smoother. 'obj_type' can be either 'amplitude', 'phase', or 'both' with a specified 'std' and 'kernel_size' in unit of real-space px. Ideally kernel size is odd (like 5) and larger than 6std+1 so it decays to 0. This is usually not needed if your dataset contains sufficient dose and the kMax is not insanely high (extremely high kMax would gives very fine dx which makes feature appear sharper and probably more seemingly noisy)\n",
    "#     'obj_zblur'     : {'freq': None, 'obj_type': 'both', 'kernel_size': 5, 'std': 1}, # Apply a \"z-direction\" 1D Gaussian blur to the object. This is a real-space alternative to the typical kz_filter (or so called missing-wedge regularization that applies Fourier filtering to the object) designed for multislice ptychography. Similar to 'obj_rblur', 'obj_type' can be either 'amplitude', 'phase', or 'both' with a specified 'std' and 'kernel_size' in unit of real-space px. Note that the 'ptycho/engines/GPU_MS/private/regulation_multilayers.m' from PtychoShelves (fold_slice) is a combination of 'obja_thresh', 'kr_filter', and 'kz_filter', so you may want to activate all these constraints altogether in PtyRAD to get the most similar effect \n",
    "#     'kr_filter'     : {'freq': None, 'obj_type': 'both', 'radius': 0.15, 'width': 0.05}, # Apply a \"lateral\" Fourier low-pass filtering to the object. This is similar to the band-pass filter in Digital Micrograph that the k-space filter has a sigmoid-like profile, essentially a cut-off spatial frequency. Typically we're reconstucting object all the way to kMax (Nyquist frequency) so there's not much room for us to filter out hence it's recommended to keep this off unless you want to exclude certain spatial frequencies. 'radius' and 'width' are used to define the sigmoid funciton in relative unit with kMax. See 'utils/make_sigmoid_mask' for more details\n",
    "#     'kz_filter'     : {'freq': None, 'obj_type': 'both', 'beta': 0.1, 'alpha': 1}, # Apply the arctan kz filter just like the 'regulation_multilayers.m' in PtychoShelves. 'beta' controls the strength of the arctan function and is the same as 'eng. regularize_layers' in PtychoShelves. Typical value of 'beta' ranges from 0 to 1. 'alpha' is the implicit constant controls the lateral Fourier filtering that has similar effect as 'kr_filter', usually set as 1 to be consistent with PtychoShelves. Note that 'kz_filter' is designed to be a PtyRAD equivalence of the 'regulation_multilayers.m' so it also includes the arctan Fourier filer, lateral Fourier filter, and the soft object amplitude thresholding if you set 'obj_type' to 'both'. See 'optimization/kz_filter' for more details. While this 'kz_filter' works very well for most multislice reconstructions of crystals, you might prefer 'obj_zblur' if you have an object that has distinct top and bottom layer like twisted bilayer or tilted systems because 'kz_filter' would introduce intermixing between the top and bottom layer due to the periodic boundary condition of Fourier transform. Another solution to the intermixing is to pad vacuum layers to your object and remove them later, although padding extensive vacuum layers tend to make object phase bleed into the vacuum layers and it's very hard to set the interface\n",
    "#     'obja_thresh'   : {'freq': None, 'relax': 0, 'thresh': [0.98, 1.02]}, # Apply a thresholding of object amplitude around 1. The threshold is defined by 'thresh' and the value is determined by the min and max. Note that wave amplitude is multiplicative when propagating through multislice object, so even an objective amplitude of 0.95 can become 0.6 after 10 layers. The thresholding can be relaxed by the `relax` param that is a weighted sum betwen the pre-threshold and post-threshold values.\n",
    "#     'objp_postiv'   : {'freq': 1,    'relax': 0}, # Apply a positivity constraint of the object phase, make it non-negative. This clips the negative values (anything below 0) so the object is visually darker but with stronger constrast, it's suggested to keep it on so that you can interpret, compare, and process your object phase with a simple baseline. Besides, the positivity constraint makes it easier to compare with atomic potential ground truth after correct scaling for the scattering factor. The clipping can be relaxed by the `relax` param that is a weighted sum betwen the pre-threshold and post-threshold values.\n",
    "#     'tilt_smooth'   : {'freq': None, 'std': 2} # Apply a lateral Gaussian blur of the local object tilts in unit of \"scan positions\". This smoothens the local tilts so that you don't have drastic changes of object tilts between scan positions.\n",
    "# }\n",
    "\n",
    "constraint_fn = CombinedConstraint(constraint_params, device=DEVICE)"
   ]
  },
  {
   "cell_type": "markdown",
   "metadata": {},
   "source": [
    "# 03. Main optimization loop"
   ]
  },
  {
   "cell_type": "code",
   "execution_count": null,
   "metadata": {},
   "outputs": [],
   "source": [
    "# recon_params= {\n",
    "#     'NITER': 5, # type: int. Total number of reconstruction iterations. 1 iteration means a full pass of all selected diffraction patterns. Usually 20-50 iterations can get 90% of the work done with a proper learning rate between 1e-3 to 1e-4. For faster trials in hypertune mode, set 'NITER' to a smaller number than your typical reconstruction to save time. Usually 10-20 iterations are enough for the hypertune parameters to show their relative performance. \n",
    "#     'INDICES_MODE': {'mode': 'full', 'subscan_slow': None, 'subscan_fast': None}, # type: dict. Indices mode determines multiple ways to use diffraction patterns at each probe positions for reconstructions. Each probe position (or each diffraction pattern) has a unique index, by selecting a subset of the indices, we can conveniently change the effective reconstruction area ('center') or effective scan step size or real space overlap ('sub'). You may choose 'full' for reconstructing with all probe positions, 'sub' for subsampling by selecting only every few probe positions with the full FOV (i.e., this will increase the effective scan step size and is a good way to test whether we can reduce the real space overlap), or 'center' for only using the center rectangular region in real space with a effectively reduced FOV but full sized object canvas. 'subscan_slow' and 'subscan_fast' determine the number of scan positions chosen for 'sub' and 'center', and have no effect to 'full'. If 'subscan_slow' and 'subscan_fast' are not provided (or None), they'll be set to half of the 'N_scan_slow' and half of the 'N_scan_fast' by default. Typically we can start from 'INDICES_MODE': {'mode': 'sub', 'subscan_slow: None, 'subscan_fast': None} to get an quick idea of the entire object by reconstructing the entire object FOV but using only every other diffraction pattern along fast and slow scan directions (so only 1/4 diffraction patterns are used, hence 4x speedup in the iteration time). Similarly we can use 'center' to keep the effective scan step size, but reconstruct a smaller FOV. Once the 'sub' or 'center' show reasonable results, we can then switch to 'full' to further refine it without starting from scratch because there's no object dimension mismatch between the 'INDICES_MODEs'.\n",
    "#     'BATCH_SIZE': {'size': 32, 'grad_accumulation': 1}, # type: dict. Batch size is the number of diffraction patterns processed simultaneously to get the gradient update. 'size' is the number of diffraction pattern in a sub-batch, and 'grad_accumulation' is how many sub-batches' gradients are accumulated before applying the update. Effective batch size (for 1 update) is batch_size * grad_accumulation. Gradient accumulation is a ML technique that allows people to use large effective batch size by trading the iteration time with memory requirement, so if you can fit the entire batch inside your memory, you should always set 'grad_accumulation': 1 for performance. \"Batch size\" is commonly used in machine learning community, while it's called \"grouping\" in PtychoShelves. Batch size has an effect on both convergence speed and final quality, usually smaller batch size leads to better final quality for iterative gradient descent, but smaller batch size would also lead to longer computation time per iteration because the GPU isn't as utilized as large batch sizes (due to less GPU parallelism). On the other hand, large batch size is known to be more robust (noise-resilient) but converges slower. Generally batch size of 32 to 128 is used, although certain algorithms (like ePIE) would prefer a large batch size that is equal to the dataset size for robustness. For extremely large object (or with a lot of object modes), you'll need to reduce batch size to save GPU memory, or use `grad_accumulation` to split a batch into multiple sub-batches for 1 update.\n",
    "#     'GROUP_MODE': 'random',  # type: str. Group mode determines the spatial distribution of the selected probe positions within a batch (group), this is similar to the 'MLs' for 'sparse' and 'MLc' for 'compact' in PtychoShelves. Available options are 'random', 'sparse', and 'compact'. Usually 'random' is good enough with small batch sizes and is the suggested option for most cases. 'compact' is believed to provide best final quality, although it's converging much slower. 'sparse' gives the most uniform coverage on the object so converges the fastest, and is also preferred for reconstructions with few scan positions to prevent any locally biased update. However, 'sparse' for 256x256 scan could take more than 10 mins on CPU just to compute the grouping, hence PtychoShelves automatically switches to 'random' for Nscans > 1e3. The grouping in PtyRAD is fixed during optimization, but the order between each group is shuffled for every iteration.\n",
    "#     'SAVE_ITERS': 5,  # type: None or int. Number of completed iterations before saving the current reconstruction results (model, probe, object) and summary figures. If 'SAVE_ITERS' is 50, it'll create an output reconstruction folder and save the results and figures into it every 50 iterations. If None, the output reconstruction folder would not be created and no reconstruction results or summary figures would be saved. If 'SAVE_ITERS' > 'NITER', it'll create the output reconstruction folder but no results / figs would be saved. Typically we set 'SAVE_ITERS' to 50 for reconstruction mode with 'NITER' around 200 to 500. For hypertune mode, it's suggested to set 'SAVE_ITERS' to None and set 'collate_results' to true to save the disk space, while also provide an convenient way to check the hypertune performance by the collated results.\n",
    "#     'output_dir': 'output/tBL-WSe2/', # type str. Path and name of the main output directory. Ideally the 'output_dir' keeps a series of reconstruction of the same materials system or project. The PtyRAD results and figs will be saved into a reconstruction-specific folder under 'output_dir'. The 'output_dir' folder will be automatically created if it doesn't exist.\n",
    "#     'recon_dir_affixes': ['optimizer', 'start_iter', 'lr', 'model', 'constraint', 'loss'], # type: list of strings. This list specifies the optional affixes to the reconstruction folder name. The order of strings has NO effect to the output folder name. Available options are 'optimizer', 'start_iter', 'lr', 'model', 'constraint', 'loss', and 'init'. Note that the reconstruction folder should be distinct for each reconstruction run so the results don't get put into the wrong folder. 'optimizer' would affix the name of the PyTorch optimizer. 'start_iter' would affix the iteration at which optimizable variables start being updated by AD. 'lr' would affix the learning rate information. 'constrain', 'model' would affix the std from 'obj_preblur_std' and 'detector_blur_std' under 'model_params' if they're used. 'loss' would affix the activated loss term and their weights. 'init' would affix the initialization parameters like 'conv_angle', 'defocus', 'scan_affine', 'init_tilts' that could potentially be hypertuned. Note that all the affixes can be applied for both reconstruction and hypertune mode, it's just clearer to include 'init' if you're running hypertune mode that may optimize on some initial parameters.\n",
    "#     'prefix_date': True, # type: boolean. Whether to prefix a date str to the reconstruction folder or not. Set to true to automatically prefix a date str like '20240903_' in front of the reconstruction folder name. Suggested value is true for both reconstruction and hypertune modes. In hypertune mode, the date string would be applied on the hypertune folder instead of the reconsstruction folder. \n",
    "#     'prefix': '', # type: str. Prefix this string to the reconstruction folder name. Note that \"_\" will be automatically generated, and the attached str would be after the date str if 'prefix_date' is true. In hypertune mode, the prefix string would be applied on the hypertune folder instead of the reconsstruction folder.  \n",
    "#     'postfix': '', # type: str. Postfix this string to the reconstruction folder name. Note that \"_\" will be automatically generated. In hypertune mode, the postfix string would be applied on the hypertune folder instead of the reconsstruction folder.  \n",
    "#     'save_result': ['model', 'obja', 'objp', 'probe'], # type: list of strings. This list specifies the available results to save. Available options are 'model', 'obja', 'objp', and 'probe'. 'model' is the pytorch dict stored as hdf5 with '.pt' file extension. 'model' contains optimizable tensors and metadata so that you can always refine from it and load whatever optimizable tensors (object, probe, positions, tilts) if you want to continue the reconstruction. It's similar to the NiterXXX.mat from PtychoShelves. 'object' and 'probe' output the reconstructed object and probe as '.tif'. If you don't want to save anything, set 'SAVE_ITERS' to None. Suggested setting is to save everything (i.e., ['model', 'obja', 'objp', 'probe']). For hypertune mode, you can set 'collate_results' to true and set 'SAVE_ITERS' to None to disable result saving.\n",
    "#     'result_modes': {'obj_dim': [2, 3, 4], 'FOV': ['crop'], 'bit': ['raw', '8']}, # type: dict. This dict specifies which object output is saved by their final dimension ('obj_dim'), whether to save the full or cropped FOV ('FOV') of object, and whether to save the raw or normalized bit depth version of object and probe. A comprehensive (but probably redundant) saving option looks like {'obj_dim': [2,3,4], 'FOV': ['full', 'crop'], 'bit': ['raw', '32', '16', '8']}. 'obj_dim' takes a list of int, the int ranges between 2 to 4, corresponding to 2D to 4D object output. Set 'obj_dim': [2] if you only want the zsum from multislice ptychography. Suggested value is [2,3,4] to save all possible output. 'FOV' takes a list of strings, the available strings are either 'full' or 'crop'. Suggested value is 'crop' so the lateral padded region of object is not saved. 'bit' takes a list of strings, the available strings are 'raw', '32', '16', and '8'. 'raw' is the original value range, while '32' normalizes the value from 0 to 1. '16' and '8' will normalize the value from 0 to 65535 and 255 correspondingly. Defualt is '8' to save only the normalized 8bit result for quick visualization. You can set it to ['raw', '8'] if you want to keep the original float32 bit results with normalized 8bit results. These postprocessing would postfix corresponding labels to the result files.\n",
    "#     'selected_figs': ['loss', 'forward', 'probe_r_amp', 'probe_k_amp', 'probe_k_phase', 'pos'], # type: list of strings. This list specified the selected figures that will be plotted/saved. The available strings are 'loss', 'forward', 'probe_r_amp', 'probe_k_amp', 'probe_k_phase', 'pos', 'tilt', and 'all'. The suggested value is ['loss', 'forward', 'probe_r_amp', 'probe_k_amp', 'probe_k_phase', 'pos'].\n",
    "#     'copy_params': True, # type: boolean. Set to true if you want to copy the .yml params file to the hypertune folder (hypertune mode) or individual reconstruction folders (reconsturction mode). Suggested value is true for better record keeping, although most information is saved in model.pt and can be loaded by ckpt = torch.load('model.pt'), params = ckpt['params'].\n",
    "#     'if_quiet': False, # type: boolean. Set to true if you want to reduce the amount of printed information during PtyRAD reconstruction. Suggested value is false for more information, but if you're running hypertune mode you should consider setting it to true.\n",
    "# }\n",
    "\n",
    "NITER             = recon_params['NITER']\n",
    "INDICES_MODE      = recon_params['INDICES_MODE']\n",
    "batch_size        = recon_params['BATCH_SIZE'].get(\"size\")\n",
    "grad_accumulation = recon_params['BATCH_SIZE'].get(\"grad_accumulation\")\n",
    "GROUP_MODE        = recon_params['GROUP_MODE']\n",
    "SAVE_ITERS        = recon_params['SAVE_ITERS']\n",
    "output_dir        = recon_params['output_dir']\n",
    "recon_dir_affixes = recon_params['recon_dir_affixes']\n",
    "prefix_date       = recon_params['prefix_date']\n",
    "prefix            = recon_params['prefix']\n",
    "postfix           = recon_params['postfix']\n",
    "save_result       = recon_params['save_result']\n",
    "result_modes      = recon_params['result_modes'] \n",
    "selected_figs     = recon_params['selected_figs']\n",
    "copy_params       = recon_params['copy_params']\n",
    "\n",
    "\n",
    "\n",
    "pos = (model.crop_pos + model.opt_probe_pos_shifts).detach().cpu().numpy()\n",
    "probe_int = model.opt_probe[0].abs().pow(2).detach().cpu().numpy()\n",
    "dx = init.init_variables[\"dx\"]\n",
    "d_out = get_blob_size(dx, probe_int, output=\"d90\")  # d_out unit is in Ang\n",
    "\n",
    "indices = select_scan_indices(\n",
    "    init.init_variables['N_scan_slow'],\n",
    "    init.init_variables['N_scan_fast'],\n",
    "    subscan_slow=INDICES_MODE['subscan_slow'],\n",
    "    subscan_fast=INDICES_MODE['subscan_fast'],\n",
    "    mode=INDICES_MODE['mode'],\n",
    ")\n",
    "\n",
    "batches = make_batches(indices, pos, batch_size, mode=GROUP_MODE)\n",
    "print(f\"The effective batch size (i.e., how many probe positions are simultaneously used for 1 update of ptychographic parameters) is batch_size * grad_accumulation = {batch_size} * {grad_accumulation} = {batch_size*grad_accumulation}\")\n",
    "\n",
<<<<<<< HEAD
    "output_path = make_output_folder(\n",
    "    output_dir,\n",
    "    indices,\n",
    "    exp_params,\n",
    "    recon_params,\n",
    "    model,\n",
    "    constraint_params,\n",
    "    loss_params\n",
    ")\n",
=======
>>>>>>> 82fb6e51
    "\n",
    "fig_grouping = plot_pos_grouping(\n",
    "    pos,\n",
    "    batches,\n",
    "    circle_diameter=d_out / dx,\n",
    "    diameter_type=\"90%\",\n",
    "    dot_scale=1,\n",
    "    show_fig=True,\n",
    "    pass_fig=True,\n",
    ")\n",
    "\n",
    "if SAVE_ITERS is not None:\n",
    "    output_path = make_output_folder(\n",
    "        output_dir,\n",
    "        indices,\n",
    "        exp_params,\n",
    "        recon_params,\n",
    "        model,\n",
    "        constraint_params,\n",
    "        loss_params,\n",
    "        recon_dir_affixes\n",
    "    )\n",
    "    \n",
    "    fig_grouping.savefig(output_path + \"/summary_pos_grouping.png\")\n",
    "\n",
    "    if copy_params:\n",
    "        copy_params_to_dir(params_path, output_path)"
   ]
  },
  {
   "cell_type": "code",
   "execution_count": null,
   "metadata": {},
   "outputs": [],
   "source": [
    "start_t = time_sync()\n",
    "print(\"\\n### Starting the PtyRADSolver in reconstruction mode ###\")\n",
    "\n",
    "loss_iters = []\n",
    "for niter in range(1, NITER + 1):\n",
    "\n",
    "    shuffle(batches)\n",
    "    batch_losses, iter_t = recon_step(\n",
    "        batches, grad_accumulation, model, optimizer, loss_fn, constraint_fn, niter\n",
    "    )\n",
    "    loss_iters.append((niter, loss_logger(batch_losses, niter, iter_t)))\n",
    "\n",
    "    ## Saving intermediate results\n",
    "    if SAVE_ITERS is not None and niter % SAVE_ITERS == 0:\n",
    "        # Note that `exp_params` stores the initial exp_params, while `model` contains the actual params that could be updated if either meas_crop or meas_resample is not None\n",
    "        save_results(\n",
    "            output_path,\n",
    "            model,\n",
    "            params,\n",
    "            optimizer,\n",
    "            loss_iters,\n",
    "            iter_t,\n",
    "            niter,\n",
    "            indices,\n",
    "            batch_losses,\n",
    "        )\n",
    "\n",
    "        ## Saving summary\n",
    "        plot_summary(\n",
    "            output_path,\n",
    "            model,\n",
    "            loss_iters,\n",
    "            niter,\n",
    "            indices,\n",
    "            init.init_variables,\n",
    "            selected_figs=selected_figs,\n",
    "            show_fig=False,\n",
    "            save_fig=True,\n",
    "        )\n",
    "        \n",
    "end_t = time_sync()\n",
    "solver_t = end_t - start_t\n",
    "time_str = f\", or {parse_sec_to_time_str(solver_t)}\" if solver_t > 60 else \"\"\n",
    "print(f\"\\n### The PtyRADSolver is finished in {solver_t:.3f} sec {time_str} ###\")"
   ]
  },
  {
   "cell_type": "code",
   "execution_count": null,
   "metadata": {},
   "outputs": [],
   "source": []
  }
 ],
 "metadata": {
  "kernelspec": {
   "display_name": "ptyrad",
   "language": "python",
   "name": "python3"
  },
  "language_info": {
   "codemirror_mode": {
    "name": "ipython",
    "version": 3
   },
   "file_extension": ".py",
   "mimetype": "text/x-python",
   "name": "python",
   "nbconvert_exporter": "python",
   "pygments_lexer": "ipython3",
   "version": "3.11.5"
  }
 },
 "nbformat": 4,
 "nbformat_minor": 2
}<|MERGE_RESOLUTION|>--- conflicted
+++ resolved
@@ -98,9 +98,6 @@
    "metadata": {},
    "outputs": [],
    "source": [
-<<<<<<< HEAD
-    "params_path = \"ptyrad/inputs/full_params_tSTO_04.yml\"\n",
-=======
     "# exp_params = {\n",
     "#     'kv'                : 80, # type: float, unit: kV. Acceleration voltage for relativistic electron wavelength calculation\n",
     "#     'conv_angle'        : 24.9, # type: float, unit: mrad. Semi-convergence angle for probe-forming aperture\n",
@@ -146,7 +143,6 @@
     "# }\n",
     "\n",
     "params_path = \"params/demo/tBL_WSe2_reconstruct.yml\"\n",
->>>>>>> 82fb6e51
     "\n",
     "params              = load_params(params_path)\n",
     "exp_params          = params['exp_params']\n",
@@ -338,18 +334,6 @@
     "batches = make_batches(indices, pos, batch_size, mode=GROUP_MODE)\n",
     "print(f\"The effective batch size (i.e., how many probe positions are simultaneously used for 1 update of ptychographic parameters) is batch_size * grad_accumulation = {batch_size} * {grad_accumulation} = {batch_size*grad_accumulation}\")\n",
     "\n",
-<<<<<<< HEAD
-    "output_path = make_output_folder(\n",
-    "    output_dir,\n",
-    "    indices,\n",
-    "    exp_params,\n",
-    "    recon_params,\n",
-    "    model,\n",
-    "    constraint_params,\n",
-    "    loss_params\n",
-    ")\n",
-=======
->>>>>>> 82fb6e51
     "\n",
     "fig_grouping = plot_pos_grouping(\n",
     "    pos,\n",
